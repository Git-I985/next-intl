{
  "name": "example-next-13",
  "version": "2.11.0",
  "private": true,
  "scripts": {
    "dev": "next dev",
    "lint": "eslint src && tsc",
    "test": "echo 'No tests yet'",
    "build": "next build",
    "start": "next start"
  },
  "dependencies": {
    "lodash": "^4.17.21",
<<<<<<< HEAD
    "next": "13.2.0",
    "next-intl": "^2.10.4",
=======
    "next": "^13.0.5",
    "next-intl": "^2.11.0",
>>>>>>> be79c1b8
    "react": "^18.2.0",
    "react-dom": "^18.2.0",
    "typescript": "^4.6.3"
  },
  "devDependencies": {
    "@types/lodash": "^4.14.176",
    "@types/node": "^17.0.23",
    "@types/react": "^18.0.23",
    "eslint": "^8.12.0",
    "eslint-config-molindo": "^6.0.0",
    "eslint-config-next": "^13.0.0"
  }
}<|MERGE_RESOLUTION|>--- conflicted
+++ resolved
@@ -11,13 +11,8 @@
   },
   "dependencies": {
     "lodash": "^4.17.21",
-<<<<<<< HEAD
     "next": "13.2.0",
-    "next-intl": "^2.10.4",
-=======
-    "next": "^13.0.5",
     "next-intl": "^2.11.0",
->>>>>>> be79c1b8
     "react": "^18.2.0",
     "react-dom": "^18.2.0",
     "typescript": "^4.6.3"
