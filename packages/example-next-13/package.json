--- conflicted
+++ resolved
@@ -12,11 +12,7 @@
   "dependencies": {
     "lodash": "^4.17.21",
     "next": "^13.0.5",
-<<<<<<< HEAD
-    "next-intl": "^2.9.1",
-=======
     "next-intl": "^2.10.2",
->>>>>>> 19c68b27
     "react": "^18.2.0",
     "react-dom": "^18.2.0",
     "typescript": "^4.6.3"
