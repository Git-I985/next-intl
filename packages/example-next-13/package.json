--- conflicted
+++ resolved
@@ -10,16 +10,8 @@
     "start": "next start"
   },
   "dependencies": {
-<<<<<<< HEAD
     "next": "13.2.4",
-    "next-intl": "^2.11.0",
-=======
-    "accept-language-parser": "1.5.0",
-    "date-fns": "^2.16.1",
-    "lodash": "^4.17.21",
-    "next": "^13.0.5",
     "next-intl": "^2.12.0",
->>>>>>> 698ca888
     "react": "^18.2.0",
     "react-dom": "^18.2.0"
   },
