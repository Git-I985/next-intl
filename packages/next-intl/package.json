--- conflicted
+++ resolved
@@ -52,12 +52,8 @@
     "testEnvironment": "jsdom"
   },
   "dependencies": {
-<<<<<<< HEAD
     "accept-language-parser": "^1.5.0",
-    "use-intl": "^2.9.1"
-=======
     "use-intl": "^2.9.2"
->>>>>>> 81e50507
   },
   "peerDependencies": {
     "next": "^10.0.0 || ^11.0.0 || ^12.0.0 || ^13.0.0",
