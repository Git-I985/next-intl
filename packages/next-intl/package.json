--- conflicted
+++ resolved
@@ -56,12 +56,8 @@
   },
   "dependencies": {
     "accept-language-parser": "^1.5.0",
-<<<<<<< HEAD
     "server-only": "0.0.1",
-    "use-intl": "^2.10.1"
-=======
     "use-intl": "^2.10.2"
->>>>>>> 19c68b27
   },
   "peerDependencies": {
     "next": "^10.0.0 || ^11.0.0 || ^12.0.0 || ^13.0.0",
