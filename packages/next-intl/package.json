--- conflicted
+++ resolved
@@ -186,53 +186,9 @@
     "publint": "^0.2.8",
     "react": "^18.3.1",
     "react-dom": "^18.3.1",
-<<<<<<< HEAD
     "size-limit": "^11.1.4",
-    "typescript": "^5.4.5",
-    "vitest": "^1.6.0"
-  },
-  "prettier": "../../.prettierrc.json"
-=======
-    "rollup": "^4.18.0",
-    "rollup-plugin-preserve-directives": "0.4.0",
-    "size-limit": "^8.2.6",
     "typescript": "^5.5.3",
     "vitest": "^2.0.2"
   },
-  "prettier": "../../.prettierrc.json",
-  "size-limit": [
-    {
-      "path": "dist/production/index.react-client.js",
-      "limit": "16.055 KB"
-    },
-    {
-      "path": "dist/production/index.react-server.js",
-      "limit": "16.875 KB"
-    },
-    {
-      "path": "dist/production/navigation.react-client.js",
-      "limit": "3.55 KB"
-    },
-    {
-      "path": "dist/production/navigation.react-server.js",
-      "limit": "18.355 KB"
-    },
-    {
-      "path": "dist/production/server.react-client.js",
-      "limit": "1 KB"
-    },
-    {
-      "path": "dist/production/server.react-server.js",
-      "limit": "16.025 KB"
-    },
-    {
-      "path": "dist/production/middleware.js",
-      "limit": "11.515 KB"
-    },
-    {
-      "path": "dist/production/routing.js",
-      "limit": "0 KB"
-    }
-  ]
->>>>>>> e47a693a
+  "prettier": "../../.prettierrc.json"
 }