{
  "name": "next-intl",
  "version": "3.15.0",
  "sideEffects": false,
  "author": "Jan Amann <jan@amann.work>",
  "funding": [
    {
      "type": "individual",
      "url": "https://github.com/sponsors/amannn"
    }
  ],
  "description": "Internationalization (i18n) for Next.js",
  "license": "MIT",
  "homepage": "https://next-intl-docs.vercel.app",
  "repository": {
    "type": "git",
    "url": "https://github.com/amannn/next-intl"
  },
  "scripts": {
    "build": "bunchee",
    "test": "TZ=Europe/Berlin vitest",
    "lint": "pnpm run lint:source && pnpm run lint:package",
    "lint:source": "eslint src test && tsc --noEmit",
    "lint:package": "publint && attw --pack",
    "prepublishOnly": "turbo build && cp ../../README.md .",
    "postpublish": "git checkout . && rm ./README.md",
    "size": "size-limit"
  },
  "main": "./dist/index.js",
  "module": "./dist/index.mjs",
  "typings": "./dist/index.d.ts",
  "exports": {
    ".": {
      "react-server": "./dist/index.react-server.mjs",
      "import": {
        "types": "./dist/index.d.mts",
        "production": "./dist/index.production.mjs",
        "development": "./dist/index.development.mjs",
        "default": "./dist/index.mjs"
      },
      "require": {
        "types": "./dist/index.d.ts",
        "production": "./dist/index.production.js",
        "development": "./dist/index.development.js",
        "default": "./dist/index.js"
      },
      "default": "./dist/index.js"
    },
    "./server": {
      "react-server": "./dist/server.react-server.mjs",
      "import": {
        "types": "./dist/server.d.mts",
        "production": "./dist/server.production.mjs",
        "development": "./dist/server.development.mjs",
        "default": "./dist/server.mjs"
      },
      "require": {
        "types": "./dist/server.d.ts",
        "production": "./dist/server.production.js",
        "development": "./dist/server.development.js",
        "default": "./dist/server.js"
      },
      "default": "./dist/server.js"
    },
    "./config": {
      "import": {
        "types": "./dist/config.d.mts",
        "production": "./dist/config.production.mjs",
        "development": "./dist/config.development.mjs",
        "default": "./dist/config.mjs"
      },
      "require": {
        "types": "./dist/config.d.ts",
        "production": "./dist/config.production.js",
        "development": "./dist/config.development.js",
        "default": "./dist/config.js"
      },
      "default": "./dist/config.js"
    },
    "./middleware": {
      "import": {
        "types": "./dist/middleware.d.mts",
        "production": "./dist/middleware.production.mjs",
        "development": "./dist/middleware.development.mjs",
        "default": "./dist/middleware.mjs"
      },
      "require": {
        "types": "./dist/middleware.d.ts",
        "production": "./dist/middleware.production.js",
        "development": "./dist/middleware.development.js",
        "default": "./dist/middleware.js"
      },
      "default": "./dist/middleware.js"
    },
    "./navigation": {
      "react-server": "./dist/navigation.react-server.mjs",
      "import": {
        "types": "./dist/navigation.d.mts",
        "production": "./dist/navigation.production.mjs",
        "development": "./dist/navigation.development.mjs",
        "default": "./dist/navigation.mjs"
      },
      "require": {
        "types": "./dist/navigation.d.ts",
        "production": "./dist/navigation.production.js",
        "development": "./dist/navigation.development.js",
        "default": "./dist/navigation.js"
      },
      "default": "./dist/navigation.js"
    },
    "./routing": {
      "import": {
        "types": "./dist/routing.d.mts",
        "production": "./dist/routing.production.mjs",
        "development": "./dist/routing.development.mjs",
        "default": "./dist/routing.mjs"
      },
      "require": {
        "types": "./dist/routing.d.ts",
        "production": "./dist/routing.production.js",
        "development": "./dist/routing.development.js",
        "default": "./dist/routing.js"
      },
      "default": "./dist/routing.js"
    },
    "./plugin": {
      "import": {
        "types": "./dist/plugin.d.mts",
        "production": "./dist/plugin.production.mjs",
        "development": "./dist/plugin.development.mjs",
        "default": "./dist/plugin.mjs"
      },
      "require": {
        "types": "./dist/plugin.d.ts",
        "production": "./dist/plugin.production.js",
        "development": "./dist/plugin.development.js",
        "default": "./dist/plugin.js"
      },
      "default": "./dist/plugin.js"
    }
  },
  "files": [
    "dist",
    "server.d.ts",
    "navigation.d.ts",
    "middleware.d.ts",
    "plugin.d.ts",
    "routing.d.ts",
    "config.d.ts"
  ],
  "keywords": [
    "react",
    "intl",
    "i18n",
    "internationalization",
    "localization",
    "translate",
    "translation",
    "format",
    "formatting",
    "next",
    "next.js"
  ],
  "dependencies": {
    "@formatjs/intl-localematcher": "^0.2.32",
    "bunchee": "^5.1.6",
    "negotiator": "^0.6.3",
    "use-intl": "workspace:^"
  },
  "peerDependencies": {
    "next": "^10.0.0 || ^11.0.0 || ^12.0.0 || ^13.0.0 || ^14.0.0",
    "react": "^16.8.0 || ^17.0.0 || ^18.0.0"
  },
  "devDependencies": {
    "@arethetypeswrong/cli": "^0.13.5",
    "@edge-runtime/vm": "^3.1.3",
    "@size-limit/preset-small-lib": "^8.2.6",
    "@testing-library/react": "^13.0.0",
    "@types/negotiator": "^0.6.1",
    "@types/node": "^20.1.2",
    "@types/react": "^18.3.0",
    "@types/react-dom": "^18.3.0",
    "eslint": "^8.54.0",
    "eslint-config-molindo": "^7.0.0",
    "eslint-plugin-deprecation": "^1.4.1",
    "next": "^14.2.3",
    "path-to-regexp": "^6.2.1",
    "publint": "^0.2.7",
    "react": "^18.3.0",
    "react-dom": "^18.3.0",
<<<<<<< HEAD
=======
    "rollup": "^4.18.0",
    "rollup-plugin-preserve-directives": "0.4.0",
>>>>>>> 99e069a1
    "size-limit": "^8.2.6",
    "typescript": "^5.2.2",
    "vitest": "^1.0.1"
  },
<<<<<<< HEAD
  "prettier": "../../.prettierrc.json"
=======
  "prettier": "../../.prettierrc.json",
  "size-limit": [
    {
      "path": "dist/production/index.react-client.js",
      "limit": "15.765 KB"
    },
    {
      "path": "dist/production/index.react-server.js",
      "limit": "16.66 KB"
    },
    {
      "path": "dist/production/navigation.react-client.js",
      "limit": "3.235 KB"
    },
    {
      "path": "dist/production/navigation.react-server.js",
      "limit": "17.82 KB"
    },
    {
      "path": "dist/production/server.react-client.js",
      "limit": "1 KB"
    },
    {
      "path": "dist/production/server.react-server.js",
      "limit": "15.84 KB"
    },
    {
      "path": "dist/production/middleware.js",
      "limit": "6.42 KB"
    },
    {
      "path": "dist/production/routing.js",
      "limit": "0 KB"
    }
  ]
>>>>>>> 99e069a1
}<|MERGE_RESOLUTION|>--- conflicted
+++ resolved
@@ -188,52 +188,9 @@
     "publint": "^0.2.7",
     "react": "^18.3.0",
     "react-dom": "^18.3.0",
-<<<<<<< HEAD
-=======
-    "rollup": "^4.18.0",
-    "rollup-plugin-preserve-directives": "0.4.0",
->>>>>>> 99e069a1
     "size-limit": "^8.2.6",
     "typescript": "^5.2.2",
     "vitest": "^1.0.1"
   },
-<<<<<<< HEAD
   "prettier": "../../.prettierrc.json"
-=======
-  "prettier": "../../.prettierrc.json",
-  "size-limit": [
-    {
-      "path": "dist/production/index.react-client.js",
-      "limit": "15.765 KB"
-    },
-    {
-      "path": "dist/production/index.react-server.js",
-      "limit": "16.66 KB"
-    },
-    {
-      "path": "dist/production/navigation.react-client.js",
-      "limit": "3.235 KB"
-    },
-    {
-      "path": "dist/production/navigation.react-server.js",
-      "limit": "17.82 KB"
-    },
-    {
-      "path": "dist/production/server.react-client.js",
-      "limit": "1 KB"
-    },
-    {
-      "path": "dist/production/server.react-server.js",
-      "limit": "15.84 KB"
-    },
-    {
-      "path": "dist/production/middleware.js",
-      "limit": "6.42 KB"
-    },
-    {
-      "path": "dist/production/routing.js",
-      "limit": "0 KB"
-    }
-  ]
->>>>>>> 99e069a1
 }