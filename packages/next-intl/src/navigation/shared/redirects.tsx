--- conflicted
+++ resolved
@@ -4,16 +4,8 @@
 } from 'next/navigation';
 import {Locales, LocalePrefixConfigVerbose} from '../../routing/types';
 import {ParametersExceptFirst} from '../../shared/types';
-<<<<<<< HEAD
 import {getLocalePrefix, prefixPathname} from '../../shared/utils';
-import {isLocalHref} from './utils';
-=======
-import {
-  getLocalePrefix,
-  isLocalizableHref,
-  prefixPathname
-} from '../../shared/utils';
->>>>>>> e47a693a
+import {isLocalizableHref} from './utils';
 
 function createRedirectFn(redirectFn: typeof nextRedirect) {
   return function baseRedirect<AppLocales extends Locales>(
