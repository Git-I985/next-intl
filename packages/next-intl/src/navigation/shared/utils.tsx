--- conflicted
+++ resolved
@@ -3,15 +3,12 @@
 import NextLink from 'next/link';
 import {ComponentProps} from 'react';
 import {Locales, Pathnames} from '../../routing/types';
-<<<<<<< HEAD
-import {matchesPathname, prefixPathname} from '../../shared/utils';
-=======
 import {
+  getSortedPathnames,
   matchesPathname,
-  getSortedPathnames,
-  normalizeTrailingSlash
+  normalizeTrailingSlash,
+  prefixPathname
 } from '../../shared/utils';
->>>>>>> e47a693a
 import StrictParams from './StrictParams';
 
 type SearchParamValue = ParsedUrlQueryInput[keyof ParsedUrlQueryInput];
@@ -212,7 +209,7 @@
   return pathname != null && !pathname.startsWith('/');
 }
 
-export function isLocalHref(href: Href) {
+function isLocalHref(href: Href) {
   if (typeof href === 'object') {
     return href.host == null && href.hostname == null;
   } else {
