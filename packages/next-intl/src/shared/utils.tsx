--- conflicted
+++ resolved
@@ -1,87 +1,5 @@
 import {Locales, LocalePrefixConfigVerbose} from '../routing/types';
 
-<<<<<<< HEAD
-=======
-type Href = ComponentProps<typeof NextLink>['href'];
-
-function isRelativeHref(href: Href) {
-  const pathname = typeof href === 'object' ? href.pathname : href;
-  return pathname != null && !pathname.startsWith('/');
-}
-
-function isLocalHref(href: Href) {
-  if (typeof href === 'object') {
-    return href.host == null && href.hostname == null;
-  } else {
-    const hasProtocol = /^[a-z]+:/i.test(href);
-    return !hasProtocol;
-  }
-}
-
-export function isLocalizableHref(href: Href) {
-  return isLocalHref(href) && !isRelativeHref(href);
-}
-
-export function localizeHref(
-  href: string,
-  locale: string,
-  curLocale: string,
-  curPathname: string,
-  prefix: string
-): string;
-export function localizeHref(
-  href: UrlObject | string,
-  locale: string,
-  curLocale: string,
-  curPathname: string,
-  prefix: string
-): UrlObject | string;
-export function localizeHref(
-  href: UrlObject | string,
-  locale: string,
-  curLocale: string = locale,
-  curPathname: string,
-  prefix: string
-) {
-  if (!isLocalizableHref(href)) {
-    return href;
-  }
-
-  const isSwitchingLocale = locale !== curLocale;
-  const isPathnamePrefixed = hasPathnamePrefixed(prefix, curPathname);
-  const shouldPrefix = isSwitchingLocale || isPathnamePrefixed;
-
-  if (shouldPrefix && prefix != null) {
-    return prefixHref(href, prefix);
-  }
-
-  return href;
-}
-
-export function prefixHref(href: string, prefix: string): string;
-export function prefixHref(
-  href: UrlObject | string,
-  prefix: string
-): UrlObject | string;
-export function prefixHref(href: UrlObject | string, prefix: string) {
-  let prefixedHref;
-  if (typeof href === 'string') {
-    prefixedHref = prefixPathname(prefix, href);
-  } else {
-    prefixedHref = {...href};
-    if (href.pathname) {
-      prefixedHref.pathname = prefixPathname(prefix, href.pathname);
-    }
-  }
-
-  return prefixedHref;
-}
-
-export function unprefixPathname(pathname: string, prefix: string) {
-  return pathname.replace(new RegExp(`^${prefix}`), '') || '/';
-}
-
->>>>>>> e47a693a
 export function prefixPathname(prefix: string, pathname: string) {
   let localizedHref = prefix;
 
@@ -93,12 +11,6 @@
   localizedHref += pathname;
 
   return localizedHref;
-}
-
-<<<<<<< HEAD
-=======
-export function hasPathnamePrefixed(prefix: string, pathname: string) {
-  return pathname === prefix || pathname.startsWith(`${prefix}/`);
 }
 
 function hasTrailingSlash() {
@@ -125,7 +37,6 @@
   return pathname;
 }
 
->>>>>>> e47a693a
 export function matchesPathname(
   /** E.g. `/users/[userId]-[userName]` */
   template: string,
