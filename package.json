--- conflicted
+++ resolved
@@ -10,22 +10,8 @@
     "publish": "lerna publish"
   },
   "devDependencies": {
-<<<<<<< HEAD
-    "@lerna-lite/cli": "^3.5.1",
-    "@lerna-lite/publish": "^3.5.1",
-=======
-    "@babel/core": "^7.24.7",
-    "@babel/preset-env": "^7.24.7",
-    "@babel/preset-react": "^7.24.7",
-    "@babel/preset-typescript": "^7.24.7",
     "@lerna-lite/cli": "^3.7.0",
     "@lerna-lite/publish": "^3.7.0",
-    "@rollup/plugin-babel": "^6.0.3",
-    "@rollup/plugin-commonjs": "^26.0.1",
-    "@rollup/plugin-node-resolve": "^15.2.1",
-    "@rollup/plugin-replace": "^5.0.7",
-    "@rollup/plugin-terser": "^0.4.3",
->>>>>>> e47a693a
     "conventional-changelog-conventionalcommits": "^7.0.0",
     "turbo": "^2.0.4"
   },
