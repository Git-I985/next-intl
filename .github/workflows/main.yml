--- conflicted
+++ resolved
@@ -21,10 +21,7 @@
       - run: yarn workspace example run build
       - run: yarn workspace example-advanced run build
       - run: yarn workspace example-next-13 run build
-<<<<<<< HEAD
       - run: yarn workspace example-next-13-advanced run build
-=======
 
       - run: yarn workspaces run lint
-      - run: yarn workspaces run test
->>>>>>> 88e8faeb
+      - run: yarn workspaces run test